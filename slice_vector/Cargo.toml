[package]
name = "slice_vector"
version = "0.1.0"
authors = ["Erik Larsson <erik.ie.larsson@gmail.com>"]
edition = "2018"

[dependencies]
byteorder = "1.2.1"
rayon = "1.0"
<<<<<<< HEAD
tempfile = "3.0.5"
=======
stream-vbyte = "0.3.2"
>>>>>>> 11f2887e
<|MERGE_RESOLUTION|>--- conflicted
+++ resolved
@@ -7,8 +7,5 @@
 [dependencies]
 byteorder = "1.2.1"
 rayon = "1.0"
-<<<<<<< HEAD
 tempfile = "3.0.5"
-=======
 stream-vbyte = "0.3.2"
->>>>>>> 11f2887e
